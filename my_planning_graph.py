from aimacode.planning import Action
from aimacode.search import Problem
from aimacode.utils import expr
from lp_utils import decode_state


class PgNode():
    ''' Base class for planning graph nodes.

    includes instance sets common to both types of nodes used in a planning graph
    parents: the set of nodes in the previous level
    children: the set of nodes in the subsequent level
    mutex: the set of sibling nodes that are mutually exclusive with this node
    '''

    def __init__(self):
        self.parents = set()
        self.children = set()
        self.mutex = set()

    def is_mutex(self, other) -> bool:
        ''' Boolean test for mutual exclusion

        :param other: PgNode
            the other node to compare with
        :return: bool
            True if this node and the other are marked mutually exclusive (mutex)
        '''
        if other in self.mutex:
            return True
        return False

    def show(self):
        ''' helper print for debugging shows counts of parents, children, siblings

        :return:
            print only
        '''
        print("{} parents".format(len(self.parents)))
        print("{} children".format(len(self.children)))
        print("{} mutex".format(len(self.mutex)))


class PgNode_s(PgNode):
    '''
    A planning graph node representing a state (literal fluent) from a planning
    problem.

    Args:
    ----------
    symbol : str
        A string representing a literal expression from a planning problem
        domain.

    is_pos : bool
        Boolean flag indicating whether the literal expression is positive or
        negative.
    '''

    def __init__(self, symbol: str, is_pos: bool):
        ''' S-level Planning Graph node constructor

        :param symbol: expr
        :param is_pos: bool
        Instance variables calculated:
            literal: expr
                    fluent in its literal form including negative operator if applicable
        Instance variables inherited from PgNode:
            parents: set of nodes connected to this node in previous A level; initially empty
            children: set of nodes connected to this node in next A level; initially empty
            mutex: set of sibling S-nodes that this node has mutual exclusion with; initially empty
        '''
        PgNode.__init__(self)
        self.symbol = symbol
        self.is_pos = is_pos
        self.literal = expr(self.symbol)
        if not self.is_pos:
            self.literal = expr('~{}'.format(self.symbol))

    def show(self):
        '''helper print for debugging shows literal plus counts of parents, children, siblings

        :return:
            print only
        '''
        print("\n*** {}".format(self.literal))
        PgNode.show(self)

    def __eq__(self, other):
        '''equality test for nodes - compares only the literal for equality

        :param other: PgNode_s
        :return: bool
        '''
        if isinstance(other, self.__class__):
            return (self.symbol == other.symbol) \
                and (self.is_pos == other.is_pos)

    def __hash__(self):
        return hash(self.symbol) ^ hash(self.is_pos)


class PgNode_a(PgNode):
    '''A-type (action) Planning Graph node - inherited from PgNode
    '''

    def __init__(self, action: Action):
        '''A-level Planning Graph node constructor

        :param action: Action
            a ground action, i.e. this action cannot contain any variables
        Instance variables calculated:
            An A-level will always have an S-level as its parent and an S-level as its child.
            The preconditions and effects will become the parents and children of the A-level node
            However, when this node is created, it is not yet connected to the graph
            prenodes: set of *possible* parent S-nodes
            effnodes: set of *possible* child S-nodes
            is_persistent: bool   True if this is a persistence action, i.e. a no-op action
        Instance variables inherited from PgNode:
            parents: set of nodes connected to this node in previous S level; initially empty
            children: set of nodes connected to this node in next S level; initially empty
            mutex: set of sibling A-nodes that this node has mutual exclusion with; initially empty
       '''
        PgNode.__init__(self)
        self.action = action
        self.prenodes = self.precond_s_nodes()
        self.effnodes = self.effect_s_nodes()
        self.is_persistent = False
        if self.prenodes == self.effnodes:
            self.is_persistent = True

    def show(self):
        '''helper print for debugging shows action plus counts of parents, children, siblings

        :return:
            print only
        '''
        print("\n*** {}{}".format(self.action.name, self.action.args))
        PgNode.show(self)

    def precond_s_nodes(self):
        '''precondition literals as S-nodes (represents possible parents for this node).
        It is computationally expensive to call this function; it is only called by the
        class constructor to populate the `prenodes` attribute.

        :return: set of PgNode_s
        '''
        nodes = set()
        for p in self.action.precond_pos:
            n = PgNode_s(p, True)
            nodes.add(n)
        for p in self.action.precond_neg:
            n = PgNode_s(p, False)
            nodes.add(n)
        return nodes

    def effect_s_nodes(self):
        '''effect literals as S-nodes (represents possible children for this node).
        It is computationally expensive to call this function; it is only called by the
        class constructor to populate the `effnodes` attribute.

        :return: set of PgNode_s
        '''
        nodes = set()
        for e in self.action.effect_add:
            n = PgNode_s(e, True)
            nodes.add(n)
        for e in self.action.effect_rem:
            n = PgNode_s(e, False)
            nodes.add(n)
        return nodes

    def __eq__(self, other):
        '''equality test for nodes - compares only the action name for equality

        :param other: PgNode_a
        :return: bool
        '''
        if isinstance(other, self.__class__):
            return (self.action.name == other.action.name) \
                and (self.action.args == other.action.args)

    def __hash__(self):
        return hash(self.action.name) ^ hash(self.action.args)


def mutexify(node1: PgNode, node2: PgNode):
    ''' adds sibling nodes to each other's mutual exclusion (mutex) set. These should be sibling nodes!

    :param node1: PgNode (or inherited PgNode_a, PgNode_s types)
    :param node2: PgNode (or inherited PgNode_a, PgNode_s types)
    :return:
        node mutex sets modified
    '''
    if type(node1) != type(node2):
        raise TypeError('Attempted to mutex two nodes of different types')
    node1.mutex.add(node2)
    node2.mutex.add(node1)


class PlanningGraph():
    '''
    A planning graph as described in chapter 10 of the AIMA text. The planning
    graph can be used to reason about
    '''

    def __init__(self, problem: Problem, state: str, serial_planning=True):
        '''
        :param problem: PlanningProblem (or subclass such as AirCargoProblem or HaveCakeProblem)
        :param state: str (will be in form TFTTFF... representing fluent states)
        :param serial_planning: bool (whether or not to assume that only one action can occur at a time)
        Instance variable calculated:
            fs: FluentState
                the state represented as positive and negative fluent literal lists
            all_actions: list of the PlanningProblem valid ground actions combined with calculated no-op actions
            s_levels: list of sets of PgNode_s, where each set in the list represents an S-level in the planning graph
            a_levels: list of sets of PgNode_a, where each set in the list represents an A-level in the planning graph
        '''
        self.problem = problem
        self.fs = decode_state(state, problem.state_map)
        self.serial = serial_planning
        self.all_actions = self.problem.actions_list + self.noop_actions(self.problem.state_map)
        self.s_levels = []
        self.a_levels = []
        self.create_graph()

    def noop_actions(self, literal_list):
        '''create persistent action for each possible fluent

        "No-Op" actions are virtual actions (i.e., actions that only exist in
        the planning graph, not in the planning problem domain) that operate
        on each fluent (literal expression) from the problem domain. No op
        actions "pass through" the literal expressions from one level of the
        planning graph to the next.

        The no-op action list requires both a positive and a negative action
        for each literal expression. Positive no-op actions require the literal
        as a positive precondition and add the literal expression as an effect
        in the output, and negative no-op actions require the literal as a
        negative precondition and remove the literal expression as an effect in
        the output.

        This function should only be called by the class constructor.

        :param literal_list:
        :return: list of Action
        '''
        action_list = []
        for fluent in literal_list:
            act1 = Action(expr("Noop_pos({})".format(fluent)), ([fluent], []), ([fluent], []))
            action_list.append(act1)
            act2 = Action(expr("Noop_neg({})".format(fluent)), ([], [fluent]), ([], [fluent]))
            action_list.append(act2)
        return action_list

    def create_graph(self):
        ''' build a Planning Graph as described in Russell-Norvig 3rd Ed 10.3 or 2nd Ed 11.4

        The S0 initial level has been implemented for you.  It has no parents and includes all of
        the literal fluents that are part of the initial state passed to the constructor.  At the start
        of a problem planning search, this will be the same as the initial state of the problem.  However,
        the planning graph can be built from any state in the Planning Problem

        This function should only be called by the class constructor.

        :return:
            builds the graph by filling s_levels[] and a_levels[] lists with node sets for each level
        '''
        # the graph should only be built during class construction
        if (len(self.s_levels) != 0) or (len(self.a_levels) != 0):
            raise Exception(
                'Planning Graph already created; construct a new planning graph for each new state in the planning sequence')

        # initialize S0 to literals in initial state provided.
        leveled = False
        level = 0
        self.s_levels.append(set())  # S0 set of s_nodes - empty to start
        # for each fluent in the initial state, add the correct literal PgNode_s
        for literal in self.fs.pos:
            self.s_levels[level].add(PgNode_s(literal, True))
        for literal in self.fs.neg:
            self.s_levels[level].add(PgNode_s(literal, False))
        # no mutexes at the first level

        # continue to build the graph alternating A, S levels until last two S levels contain the same literals,
        # i.e. until it is "leveled"
        while not leveled:
            self.add_action_level(level)
            self.update_a_mutex(self.a_levels[level])

            level += 1
            self.add_literal_level(level)
            self.update_s_mutex(self.s_levels[level])

            if self.s_levels[level] == self.s_levels[level - 1]:
                leveled = True

    def add_action_level(self, level: int):
        ''' add an A (action) level to the Planning Graph

        :param level: int
            the level number alternates S0, A0, S1, A1, S2, .... etc the level number is also used as the
            index for the node set lists self.a_levels[] and self.s_levels[]
        :return:
            adds A nodes to the current level in self.a_levels[level]
        '''
        # TODO add action A level to the planning graph as described in the Russell-Norvig text
        # 1. determine what actions to add and create those PgNode_a objects
        # 2. connect the nodes to the previous S literal level
        # for example, the A0 level will iterate through all possible actions for the problem and add a PgNode_a to a_levels[0]
        #   set iff all prerequisite literals for the action hold in S0.  This can be accomplished by testing
        #   to see if a proposed PgNode_a has prenodes that are a subset of the previous S level.  Once an
        #   action node is added, it MUST be connected to the S node instances in the appropriate s_level set.
<<<<<<< HEAD
        s_levels = self.s_levels[level]
        good_action_list = []
        for action in self.all_actions:
            a = PgNode_a(action)
            if a.prenodes.issubset(s_levels):
                good_action_list.append(a)
                for s in s_levels:
                    if s in a.prenodes:
                        s.children.add(a)
                        a.parents.add(s)

        self.a_levels.append(good_action_list)

        # states = self.s_levels[level]
        # pos_states = [s for s in states if s.is_pos]
        # neg_states = [s for s in states if not s.is_pos]
        # good_action_list = []

        # for action in self.all_actions:
        #     good_action = True

        #     for clause in action.precond_pos:
        #         if clause in neg_states:
        #             good_action = False
        #     for clause in action.precond_neg:
        #         if clause in pos_states:
        #             good_action = False
        #     if good_action:
        #         a = PgNode_a(action)
        #         good_action_list.append(a)

        # self.a_levels.append(good_action_list)
=======
        previous_s_level = self.s_levels[level]
        self.a_levels.append(set())

        for action in self.all_actions:
            a = PgNode_a(action)
            if a.prenodes.issubset(previous_s_level):
                self.a_levels[level].add(a)

                for s in previous_s_level:
                    if s in a.prenodes:
                        s.children.add(a)
                        a.parents.add(s)
>>>>>>> 6826a5fa

    def add_literal_level(self, level):
        ''' add an S (literal) level to the Planning Graph

        :param level: int
            the level number alternates S0, A0, S1, A1, S2, .... etc the level number is also used as the
            index for the node set lists self.a_levels[] and self.s_levels[]
        :return:
            adds S nodes to the current level in self.s_levels[level]
        '''
        # TODO add literal S level to the planning graph as described in the Russell-Norvig text
        # 1. determine what literals to add
        # 2. connect the nodes
        # for example, every A node in the previous level has a list of S nodes in effnodes that represent the effect
        #   produced by the action.  These literals will all be part of the new S level.  Since we are working with sets, they
        #   may be "added" to the set without fear of duplication.  However, it is important to then correctly create and connect
        #   all of the new S nodes as children of all the A nodes that could produce them, and likewise add the A nodes to the
        #   parent sets of the S nodes
        previous_a_list = self.a_levels[level - 1]
        self.s_levels.append(set())

        for a in previous_a_list:
            [self.s_levels[level].add(s) for s in a.effnodes]

    def update_a_mutex(self, nodeset):
        ''' Determine and update sibling mutual exclusion for A-level nodes

        Mutex action tests section from 3rd Ed. 10.3 or 2nd Ed. 11.4
        A mutex relation holds between two actions a given level
        if the planning graph is a serial planning graph and the pair are nonpersistence actions
        or if any of the three conditions hold between the pair:
           Inconsistent Effects
           Interference
           Competing needs

        :param nodeset: set of PgNode_a (siblings in the same level)
        :return:
            mutex set in each PgNode_a in the set is appropriately updated
        '''
        nodelist = list(nodeset)
        for i, n1 in enumerate(nodelist[:-1]):
            for n2 in nodelist[i + 1:]:
                if (self.serialize_actions(n1, n2) or
                        self.inconsistent_effects_mutex(n1, n2) or
                        self.interference_mutex(n1, n2) or
                        self.competing_needs_mutex(n1, n2)):
                    mutexify(n1, n2)

    def serialize_actions(self, node_a1: PgNode_a, node_a2: PgNode_a) -> bool:
        '''
        Test a pair of actions for mutual exclusion, returning True if the
        planning graph is serial, and if either action is persistent; otherwise
        return False.  Two serial actions are mutually exclusive if they are
        both non-persistent.

        :param node_a1: PgNode_a
        :param node_a2: PgNode_a
        :return: bool
        '''
        #
        if not self.serial:
            return False
        if node_a1.is_persistent or node_a2.is_persistent:
            return False
        return True

    def inconsistent_effects_mutex(self, node_a1: PgNode_a, node_a2: PgNode_a) -> bool:
        '''
        Test a pair of actions for inconsistent effects, returning True if
        one action negates an effect of the other, and False otherwise.

        HINT: The Action instance associated with an action node is accessible
        through the PgNode_a.action attribute. See the Action class
        documentation for details on accessing the effects and preconditions of
        an action.

        :param node_a1: PgNode_a
        :param node_a2: PgNode_a
        :return: bool
        '''
        # TODO test for Inconsistent Effects between nodes
        node_a1_effect_add = node_a1.action.effect_add
        node_a1_effect_rem = node_a1.action.effect_rem

        node_a2_effect_add = node_a2.action.effect_add
        node_a2_effect_rem = node_a2.action.effect_rem

        for a in node_a1_effect_add:
            if a in node_a2_effect_rem:
                return True

        for a in node_a1_effect_rem:
            if a in node_a2_effect_add:
                return True

        for a in node_a2_effect_add:
            if a in node_a1_effect_rem:
                return True

        for a in node_a2_effect_rem:
            if a in node_a1_effect_add:
                return True

        return False

    def interference_mutex(self, node_a1: PgNode_a, node_a2: PgNode_a) -> bool:
        '''
        Test a pair of actions for mutual exclusion, returning True if the
        effect of one action is the negation of a precondition of the other.

        HINT: The Action instance associated with an action node is accessible
        through the PgNode_a.action attribute. See the Action class
        documentation for details on accessing the effects and preconditions of
        an action.

        :param node_a1: PgNode_a
        :param node_a2: PgNode_a
        :return: bool
        '''
        # TODO test for Interference between nodes
        node_a1_effect_add = node_a1.action.effect_add
        node_a1_effect_rem = node_a1.action.effect_rem

        node_a1_precond_pos = node_a1.action.precond_pos
        node_a1_precond_neg = node_a1.action.precond_neg

        node_a2_effect_add = node_a2.action.effect_add
        node_a2_effect_rem = node_a2.action.effect_rem

        node_a2_precond_pos = node_a2.action.precond_pos
        node_a2_precond_neg = node_a2.action.precond_neg

        for a in node_a1_effect_add:
            if a in node_a2_precond_neg:
                return True

        for a in node_a1_effect_rem:
            if a in node_a2_precond_pos:
                return True

        for a in node_a2_effect_add:
            if a in node_a1_precond_neg:
                return True

        for a in node_a2_effect_rem:
            if a in node_a1_precond_pos:
                return True

        return False

    def competing_needs_mutex(self, node_a1: PgNode_a, node_a2: PgNode_a) -> bool:
        '''
        Test a pair of actions for mutual exclusion, returning True if one of
        the precondition of one action is mutex with a precondition of the
        other action.

        :param node_a1: PgNode_a
        :param node_a2: PgNode_a
        :return: bool
        '''

        # TODO test for Competing Needs between nodes
        node_a1_parents = node_a1.parents
        node_a2_parents = node_a2.parents

        for a in node_a1_parents:
            for b in node_a2_parents:
                if a.is_mutex(b):
                    return True

        return False

    def update_s_mutex(self, nodeset: set):
        ''' Determine and update sibling mutual exclusion for S-level nodes

        Mutex action tests section from 3rd Ed. 10.3 or 2nd Ed. 11.4
        A mutex relation holds between literals at a given level
        if either of the two conditions hold between the pair:
           Negation
           Inconsistent support

        :param nodeset: set of PgNode_a (siblings in the same level)
        :return:
            mutex set in each PgNode_a in the set is appropriately updated
        '''
        nodelist = list(nodeset)
        for i, n1 in enumerate(nodelist[:-1]):
            for n2 in nodelist[i + 1:]:
                if self.negation_mutex(n1, n2) or self.inconsistent_support_mutex(n1, n2):
                    mutexify(n1, n2)

    def negation_mutex(self, node_s1: PgNode_s, node_s2: PgNode_s) -> bool:
        '''
        Test a pair of state literals for mutual exclusion, returning True if
        one node is the negation of the other, and False otherwise.

        HINT: Look at the PgNode_s.__eq__ defines the notion of equivalence for
        literal expression nodes, and the class tracks whether the literal is
        positive or negative.

        :param node_s1: PgNode_s
        :param node_s2: PgNode_s
        :return: bool
        '''
        # TODO test for negation between nodes
        return node_s1.symbol == node_s2.symbol and node_s1.is_pos != node_s2.is_pos

    def inconsistent_support_mutex(self, node_s1: PgNode_s, node_s2: PgNode_s):
        '''
        Test a pair of state literals for mutual exclusion, returning True if
        there are no actions that could achieve the two literals at the same
        time, and False otherwise.  In other words, the two literal nodes are
        mutex if all of the actions that could achieve the first literal node
        are pairwise mutually exclusive with all of the actions that could
        achieve the second literal node.

        HINT: The PgNode.is_mutex method can be used to test whether two nodes
        are mutually exclusive.

        :param node_s1: PgNode_s
        :param node_s2: PgNode_s
        :return: bool
        '''
        # TODO test for Inconsistent Support between nodes
        return all(a.is_mutex(b) is True for b in node_s2.parents for a in node_s1.parents)

    def h_levelsum(self) -> int:
        '''The sum of the level costs of the individual goals (admissible if goals independent)

        :return: int
        '''
        level_sum = 0
        # TODO implement
        # for each goal in the problem, determine the level cost, then add them together

        goals = self.problem.goal

        for goal in goals:
            for level in range(len(self.s_levels)):
                if goal in [s.literal for s in self.s_levels[level]]:
                    level_sum += level
                    break

        return level_sum<|MERGE_RESOLUTION|>--- conflicted
+++ resolved
@@ -311,40 +311,6 @@
         #   set iff all prerequisite literals for the action hold in S0.  This can be accomplished by testing
         #   to see if a proposed PgNode_a has prenodes that are a subset of the previous S level.  Once an
         #   action node is added, it MUST be connected to the S node instances in the appropriate s_level set.
-<<<<<<< HEAD
-        s_levels = self.s_levels[level]
-        good_action_list = []
-        for action in self.all_actions:
-            a = PgNode_a(action)
-            if a.prenodes.issubset(s_levels):
-                good_action_list.append(a)
-                for s in s_levels:
-                    if s in a.prenodes:
-                        s.children.add(a)
-                        a.parents.add(s)
-
-        self.a_levels.append(good_action_list)
-
-        # states = self.s_levels[level]
-        # pos_states = [s for s in states if s.is_pos]
-        # neg_states = [s for s in states if not s.is_pos]
-        # good_action_list = []
-
-        # for action in self.all_actions:
-        #     good_action = True
-
-        #     for clause in action.precond_pos:
-        #         if clause in neg_states:
-        #             good_action = False
-        #     for clause in action.precond_neg:
-        #         if clause in pos_states:
-        #             good_action = False
-        #     if good_action:
-        #         a = PgNode_a(action)
-        #         good_action_list.append(a)
-
-        # self.a_levels.append(good_action_list)
-=======
         previous_s_level = self.s_levels[level]
         self.a_levels.append(set())
 
@@ -357,8 +323,6 @@
                     if s in a.prenodes:
                         s.children.add(a)
                         a.parents.add(s)
->>>>>>> 6826a5fa
-
     def add_literal_level(self, level):
         ''' add an S (literal) level to the Planning Graph
 
